--- conflicted
+++ resolved
@@ -1,12 +1,8 @@
+import json
+from itertools import zip_longest
 from pathlib import Path
 from time import strftime
-import json
-<<<<<<< HEAD
-from typing import Any, Iterable
-=======
-from itertools import zip_longest
-from typing import Iterable, Optional
->>>>>>> c375c0de
+from typing import Any, Iterable, Optional
 
 
 def log_data(file_path: Path, *data: Any, init: bool = False) -> None:
