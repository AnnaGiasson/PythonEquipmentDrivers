from setuptools import setup, find_packages


setup(name='pythonequipmentdrivers',
<<<<<<< HEAD
      version='1.6.6',
=======
      version='1.7.0',
>>>>>>> 01efd6a7
      description="""
                  A library of software drivers to interface with various
                  pieces of test instrumentation
                  """,
      url='https://github.com/AnnaGiasson/PythonEquipmentDrivers',
      author='Anna Giasson',
      author_email='agiasson@vicr.com', license='None',
      packages=find_packages(), zip_safe=False,
      classifiers=[
                   'Development Status :: 4 - Beta',
                   'Environment :: Console',
                   'Intended Audience :: Developers',
                   'Programming Language :: Python'
                   ],
      install_requires=[
                        'pyvisa',
                        'numpy',
                        'pypiwin32',
                        ],
      )<|MERGE_RESOLUTION|>--- conflicted
+++ resolved
@@ -2,11 +2,7 @@
 
 
 setup(name='pythonequipmentdrivers',
-<<<<<<< HEAD
-      version='1.6.6',
-=======
       version='1.7.0',
->>>>>>> 01efd6a7
       description="""
                   A library of software drivers to interface with various
                   pieces of test instrumentation
