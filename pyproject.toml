[build-system]
requires = ["setuptools"]
build-backend = "setuptools.build_meta"

[project]
name = "pythonequipmentdrivers"
<<<<<<< HEAD
version = "2.10.0"
=======
version = "2.11.0"
>>>>>>> 5cee7efe
authors = [
  { name="Anna Giasson", email="AnnaGraceGiasson@GMail.com" },
]
description = "A library of software drivers to interface with various pieces of test instrumentation"
readme = "README.md"
requires-python = ">=3.9"
classifiers = [
    "Development Status :: 4 - Beta",
    "Environment :: Console",
    "Intended Audience :: Developers",
    "Programming Language :: Python",
]
dependencies = [
    "pyvisa",
    "numpy",
]

[project.urls]
"Homepage" = "https://github.com/AnnaGiasson/PythonEquipmentDrivers"

[tool.setuptools.packages.find]
where = ["src"]

<|MERGE_RESOLUTION|>--- conflicted
+++ resolved
@@ -4,11 +4,7 @@
 
 [project]
 name = "pythonequipmentdrivers"
-<<<<<<< HEAD
-version = "2.10.0"
-=======
 version = "2.11.0"
->>>>>>> 5cee7efe
 authors = [
   { name="Anna Giasson", email="AnnaGraceGiasson@GMail.com" },
 ]
