<<<<<<< HEAD
from .data_management import (Logger, create_test_log, dump_array_data,
                              dump_data, log_to_csv)
from .data_structures import AttrDict


__all__ = (
    'log_to_csv',
    'dump_data',
    'create_test_log',
    'dump_array_data',
    'Logger',
    'AttrDict')
=======
from .data_management import (log_data, dump_data, create_test_log,
                              dump_array_data)
from .data_structures import AttrDict

__all__ = ['log_data', 'dump_data',
           'create_test_log', 'dump_array_data', 'AttrDict']
>>>>>>> c7ebff90
<|MERGE_RESOLUTION|>--- conflicted
+++ resolved
@@ -1,4 +1,3 @@
-<<<<<<< HEAD
 from .data_management import (Logger, create_test_log, dump_array_data,
                               dump_data, log_to_csv)
 from .data_structures import AttrDict
@@ -10,12 +9,5 @@
     'create_test_log',
     'dump_array_data',
     'Logger',
-    'AttrDict')
-=======
-from .data_management import (log_data, dump_data, create_test_log,
-                              dump_array_data)
-from .data_structures import AttrDict
-
-__all__ = ['log_data', 'dump_data',
-           'create_test_log', 'dump_array_data', 'AttrDict']
->>>>>>> c7ebff90
+    'AttrDict'
+)