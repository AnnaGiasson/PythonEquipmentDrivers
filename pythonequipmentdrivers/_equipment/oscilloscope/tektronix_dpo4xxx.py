--- conflicted
+++ resolved
@@ -597,7 +597,6 @@
             return data[0]
         return tuple(data)
 
-<<<<<<< HEAD
     def configure_measurement(
         self,
         measurement: Union[str, MeasurementTypes],
@@ -640,12 +639,9 @@
         if measurement.dual_waveform:
             self.write_resource(f"MEASU:{measurement_str}:SOU2 CH{channel2}")
 
-    def get_image(self, image_title: Union[str, Path], **kwargs) -> None:
-=======
     def get_image(
         self, image_title: Union[str, Path], timeout_seconds: float = 2.0
     ) -> None:
->>>>>>> 20b220d6
         """
         get_image(image_title, **kwargs)
 
